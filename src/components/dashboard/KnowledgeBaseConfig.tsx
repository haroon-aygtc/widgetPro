--- conflicted
+++ resolved
@@ -772,9 +772,6 @@
                     </div>
                   </div>
 
-<<<<<<< HEAD
-                  {uploadLoading.isLoading && (
-=======
                   {/* Content Quality Scoring */}
                   <Alert className="mt-6">
                     <CheckCircle className="h-4 w-4" />
@@ -796,7 +793,6 @@
                   </Alert>
 
                   {isUploading && (
->>>>>>> 4b7e6632
                     <div className="mt-4">
                       <div className="flex items-center justify-between mb-2">
                         <span className="text-sm font-medium">
